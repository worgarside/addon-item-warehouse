---
repos:
  - repo: https://github.com/python-poetry/poetry
    rev: 1.6.0
    hooks:
      - id: poetry-check
      - id: poetry-export
        args:
          - -f
          - requirements.txt
          - -o
          - item_warehouse_api/src/requirements.txt

  - repo: https://github.com/asottile/pyupgrade
    rev: v3.10.1
    hooks:
      - id: pyupgrade
        args:
          - --py311-plus

  - repo: https://github.com/psf/black
    rev: 23.7.0
    hooks:
      - id: black
        language_version: python3.11

  - repo: https://github.com/asottile/blacken-docs
    rev: 1.16.0
    hooks:
      - id: blacken-docs

  - repo: https://github.com/pre-commit/pre-commit-hooks
    rev: v4.4.0
    hooks:
      - id: check-added-large-files
        args:
          - --maxkb=1000
      - id: check-case-conflict
      - id: check-merge-conflict
      - id: debug-statements
      - id: end-of-file-fixer
      - id: mixed-line-ending
      - id: name-tests-test
        args:
          - --pytest-test-first
      - id: pretty-format-json
        args:
          - --no-sort-keys
          - --autofix
          - --indent
          - '2'
      - id: trailing-whitespace

  - repo: https://github.com/pycqa/isort
    rev: 5.12.0
    hooks:
      - id: isort
        name: isort (python)
        args:
          - -a
          - from __future__ import annotations

  - repo: https://github.com/jumanjihouse/pre-commit-hook-yamlfmt
    rev: 0.2.3
    hooks:
      - id: yamlfmt
        args:
          - --mapping
          - '2'
          - --sequence
          - '4'
          - --offset
          - '2'
          - --width
          - '4096'

  - repo: https://github.com/adrienverge/yamllint.git
    rev: v1.32.0
    hooks:
      - id: yamllint
        args:
          - --format
          - parsable
          - --strict

  - repo: https://github.com/hadialqattan/pycln
    rev: v2.2.2
    hooks:
      - id: pycln
        args:
          - --all

  - repo: https://github.com/pre-commit/mirrors-mypy
<<<<<<< HEAD
    rev: v1.5.1
=======
    rev: v1.5.0
>>>>>>> 92185275
    hooks:
      - id: mypy
        args:
          - --strict
          - --show-error-codes
        additional_dependencies:
          - fastapi
          - pydantic
          - sqlalchemy
          - sqlalchemy-stubs
          - uvicorn
          - wg-utilities
          - bidict

  - repo: local
    hooks:
      - id: pylint
        name: pylint
        entry: pylint
        args:
          - --disable=fixme
          - --enable=useless-suppression
          - --rcfile=.pylintrc
          - --load-plugins=pylint_strict_informational
        language: python
        types:
          - python
        additional_dependencies:
          - pylint-strict-informational

  - repo: https://github.com/pre-commit/pygrep-hooks
    rev: v1.10.0
    hooks:
      - id: python-check-blanket-noqa
      - id: python-check-blanket-type-ignore
      - id: python-check-mock-methods

  - repo: https://github.com/codespell-project/codespell
    rev: v2.2.5
    hooks:
      - id: codespell
        additional_dependencies:
          - tomli
        args:
          - --skip
          - '*.svg,*.json'

  - repo: https://github.com/astral-sh/ruff-pre-commit
<<<<<<< HEAD
    rev: v0.0.285
=======
    rev: v0.0.284
>>>>>>> 92185275
    hooks:
      - id: ruff<|MERGE_RESOLUTION|>--- conflicted
+++ resolved
@@ -91,11 +91,7 @@
           - --all
 
   - repo: https://github.com/pre-commit/mirrors-mypy
-<<<<<<< HEAD
     rev: v1.5.1
-=======
-    rev: v1.5.0
->>>>>>> 92185275
     hooks:
       - id: mypy
         args:
@@ -144,10 +140,6 @@
           - '*.svg,*.json'
 
   - repo: https://github.com/astral-sh/ruff-pre-commit
-<<<<<<< HEAD
     rev: v0.0.285
-=======
-    rev: v0.0.284
->>>>>>> 92185275
     hooks:
       - id: ruff